"""LLM analysis pipeline using a local Ollama/Llama3 server."""

import json
import logging
import urllib.request
from datetime import datetime, timedelta, timezone
from typing import List, Optional, Dict, Any

from ..core.config import settings
from .cache import CACHE

logger = logging.getLogger(__name__)


class LLMCostTracker:
    def __init__(self):
        self.in_tokens_hourly = 0
        self.out_tokens_hourly = 0
        self.cost_hourly = 0.0
        self.total_in_tokens = 0
        self.total_out_tokens = 0
        self.total_cost = 0.0
        self._window_start_time = datetime.now(timezone.utc)

    def add_usage(self, in_tok: int, out_tok: int):
        self.in_tokens_hourly += in_tok
        self.out_tokens_hourly += out_tok
        current_cost = (
            in_tok / 1000 * settings.LMS_PRICE_IN_PER_1K_TOKENS
            + out_tok / 1000 * settings.LMS_PRICE_OUT_PER_1K_TOKENS
        )
        self.cost_hourly += current_cost
        self.total_in_tokens += in_tok
        self.total_out_tokens += out_tok
        self.total_cost += current_cost

    def reset_if_window_passed(self):
        if datetime.now(timezone.utc) - self._window_start_time > timedelta(hours=1):
            logger.info(
                "LLM 每小時費用窗口重置。上一小時: "
                f"Input Tokens: {self.in_tokens_hourly}, "
                f"Output Tokens: {self.out_tokens_hourly}, "
                f"Cost: ${self.cost_hourly:.4f}"
            )
            self.in_tokens_hourly = 0
            self.out_tokens_hourly = 0
            self.cost_hourly = 0.0
            self._window_start_time = datetime.now(timezone.utc)

    def get_hourly_cost(self) -> float:
        return self.cost_hourly

    def get_total_stats(self) -> dict:
        return {
            "total_input_tokens": self.total_in_tokens,
            "total_output_tokens": self.total_out_tokens,
            "total_cost_usd": self.total_cost,
        }


COST_TRACKER = LLMCostTracker()
LLM_ENABLED = bool(settings.OLLAMA_API_URL)
PROMPT_TEMPLATE_STR = """
System: 你是一位資安分析助手。請仔細評估以下 Web 伺服器日誌條目，判斷其是否顯示任何潛在的攻擊行為、可疑活動或明顯的錯誤。
你的分析應著重於識別模式，例如 SQL 注入、跨站腳本(XSS)、目錄遍歷、機器人掃描、暴力破解嘗試、異常的 User-Agent、非預期的 HTTP 狀態碼、過長的請求或回應時間等。

請根據你的分析，提供一個 JSON 格式的回應，包含以下欄位：
- "is_attack": boolean (如果日誌條目指示了攻擊或高度可疑行為，則為 true)
- "attack_type": string (如果 is_attack 為 true，請描述攻擊類型，例如 "SQL Injection", "XSS", "Path Traversal", "Bot Scanning", "Error Exploitation", "Unknown Anomaly"。如果 is_attack 為 false，則為 "N/A")
- "reason": string (簡要解釋你判斷的理由，即使 is_attack 為 false 也請說明為何正常或僅為低風險錯誤)
- "severity": string (攻擊的嚴重程度，例如 "High", "Medium", "Low"。如果 is_attack 為 false，則為 "None")

Log Entry:
{log_entry}

JSON Output:
"""


<<<<<<< HEAD
def _query_ollama_batch(prompts: List[str]) -> List[str]:
    """一次性向 Ollama 發送多個 prompt 並取得回應列表。"""
    payload = json.dumps({"model": settings.LLM_MODEL_NAME, "prompt": prompts, "stream": False}).encode("utf-8")
=======
def _query_ollama(prompt: str) -> str:
    payload = json.dumps({"model": settings.LLM_MODEL_NAME, "prompt": prompt, "stream": False}).encode("utf-8")
>>>>>>> ecdecd5e
    req = urllib.request.Request(
        settings.OLLAMA_API_URL,
        data=payload,
        headers={"Content-Type": "application/json"},
    )
    with urllib.request.urlopen(req, timeout=60) as resp:
        data = resp.read().decode("utf-8")
<<<<<<< HEAD

    try:
        resp_json = json.loads(data)
        if isinstance(resp_json, list):
            return [r.get("response", "") if isinstance(r, dict) else str(r) for r in resp_json]
        if isinstance(resp_json, dict) and "responses" in resp_json:
            return [r.get("response", "") if isinstance(r, dict) else str(r) for r in resp_json["responses"]]
        if isinstance(resp_json, dict) and "response" in resp_json:
            return [resp_json.get("response", "")]
    except Exception:
        pass
    return [data]
=======
    try:
        resp_json = json.loads(data)
        return resp_json.get("response", "")
    except Exception:
        return data
>>>>>>> ecdecd5e


def llm_analyse(lines: List[str]) -> List[Optional[Dict[str, Any]]]:
    if not LLM_ENABLED:
        logger.warning("LLM 未啟用，跳過分析。")
        return [None] * len(lines)

    results: List[Optional[Dict[str, Any]]] = [None] * len(lines)
    original_indices_to_query: List[int] = []
    batch_prompts: List[str] = []

    for idx, line_content in enumerate(lines):
        cached_result = CACHE.get(line_content)
        if cached_result is not None:
            results[idx] = cached_result
        else:
            original_indices_to_query.append(idx)
            prompt = PROMPT_TEMPLATE_STR.replace("{log_entry}", line_content)
            batch_prompts.append(prompt)

    if not batch_prompts:
        logger.info("所有待分析日誌均命中快取。")
        return results

    COST_TRACKER.reset_if_window_passed()
    if COST_TRACKER.get_hourly_cost() >= settings.LMS_MAX_HOURLY_COST_USD:
        logger.warning(
            f"已達每小時 LLM 費用上限 (${settings.LMS_MAX_HOURLY_COST_USD:.2f})，本輪剩餘日誌將不進行分析。"
        )
        for i_orig in original_indices_to_query:
            results[i_orig] = {
                "is_attack": False,
                "attack_type": "N/A",
                "reason": "Budget limit reached, not analyzed.",
                "severity": "None",
            }
        return results

    logger.info(f"準備呼叫 LLM 分析 {len(batch_prompts)} 筆日誌。")
<<<<<<< HEAD
    total_in_tokens_batch = sum(len(p.split()) for p in batch_prompts)
    total_out_tokens_batch = 0
    try:
        responses = _query_ollama_batch(batch_prompts)
    except Exception as e:
        logger.error(f"批次呼叫 LLM 失敗: {e}")
        responses = [json.dumps({"is_attack": True, "attack_type": "LLM Error", "reason": str(e), "severity": "Medium"})] * len(batch_prompts)

    for i, response_text in enumerate(responses):
        try:
            analysis_result = json.loads(response_text)
        except Exception:
            analysis_result = {
                "is_attack": True,
                "attack_type": "LLM Error",
                "reason": "Invalid JSON",
                "severity": "Medium",
            }
        original_idx = original_indices_to_query[i]
        results[original_idx] = analysis_result
        CACHE.put(lines[original_idx], analysis_result)
        out_tok = len(response_text.split())
        total_out_tokens_batch += out_tok
=======
    total_in_tokens_batch = 0
    total_out_tokens_batch = 0
    for i, prompt in enumerate(batch_prompts):
        try:
            response_text = _query_ollama(prompt)
            analysis_result = json.loads(response_text)
            original_idx = original_indices_to_query[i]
            results[original_idx] = analysis_result
            CACHE.put(lines[original_idx], analysis_result)
            in_tok = len(prompt.split())
            out_tok = len(response_text.split())
            total_in_tokens_batch += in_tok
            total_out_tokens_batch += out_tok
        except Exception as e:
            logger.error(f"LLM 回應處理失敗: {e}")
            original_idx = original_indices_to_query[i]
            error_analysis = {
                "is_attack": True,
                "attack_type": "LLM Error",
                "reason": str(e),
                "severity": "Medium",
            }
            results[original_idx] = error_analysis
            CACHE.put(lines[original_idx], error_analysis)
>>>>>>> ecdecd5e

    COST_TRACKER.add_usage(total_in_tokens_batch, total_out_tokens_batch)
    logger.info(
        f"LLM 呼叫完成。Input tokens (approx): {total_in_tokens_batch}, Output tokens (approx): {total_out_tokens_batch}"
    )

    if COST_TRACKER.get_hourly_cost() >= settings.LMS_MAX_HOURLY_COST_USD:
        logger.warning(
            f"LLM 處理後已達或超過每小時費用上限 (${settings.LMS_MAX_HOURLY_COST_USD:.2f})。"
        )
    return results<|MERGE_RESOLUTION|>--- conflicted
+++ resolved
@@ -77,14 +77,11 @@
 """
 
 
-<<<<<<< HEAD
+
 def _query_ollama_batch(prompts: List[str]) -> List[str]:
     """一次性向 Ollama 發送多個 prompt 並取得回應列表。"""
     payload = json.dumps({"model": settings.LLM_MODEL_NAME, "prompt": prompts, "stream": False}).encode("utf-8")
-=======
-def _query_ollama(prompt: str) -> str:
-    payload = json.dumps({"model": settings.LLM_MODEL_NAME, "prompt": prompt, "stream": False}).encode("utf-8")
->>>>>>> ecdecd5e
+
     req = urllib.request.Request(
         settings.OLLAMA_API_URL,
         data=payload,
@@ -92,7 +89,7 @@
     )
     with urllib.request.urlopen(req, timeout=60) as resp:
         data = resp.read().decode("utf-8")
-<<<<<<< HEAD
+
 
     try:
         resp_json = json.loads(data)
@@ -105,13 +102,13 @@
     except Exception:
         pass
     return [data]
-=======
+
     try:
         resp_json = json.loads(data)
         return resp_json.get("response", "")
     except Exception:
         return data
->>>>>>> ecdecd5e
+
 
 
 def llm_analyse(lines: List[str]) -> List[Optional[Dict[str, Any]]]:
@@ -151,7 +148,7 @@
         return results
 
     logger.info(f"準備呼叫 LLM 分析 {len(batch_prompts)} 筆日誌。")
-<<<<<<< HEAD
+
     total_in_tokens_batch = sum(len(p.split()) for p in batch_prompts)
     total_out_tokens_batch = 0
     try:
@@ -175,7 +172,7 @@
         CACHE.put(lines[original_idx], analysis_result)
         out_tok = len(response_text.split())
         total_out_tokens_batch += out_tok
-=======
+
     total_in_tokens_batch = 0
     total_out_tokens_batch = 0
     for i, prompt in enumerate(batch_prompts):
@@ -200,7 +197,7 @@
             }
             results[original_idx] = error_analysis
             CACHE.put(lines[original_idx], error_analysis)
->>>>>>> ecdecd5e
+
 
     COST_TRACKER.add_usage(total_in_tokens_batch, total_out_tokens_batch)
     logger.info(
