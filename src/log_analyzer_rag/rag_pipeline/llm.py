--- conflicted
+++ resolved
@@ -77,43 +77,9 @@
 """
 
 
-<<<<<<< HEAD
 def _query_ollama_batch(prompts: List[str]) -> List[str]:
     """一次性向 Ollama 發送多個 prompt 並取得回應列表。"""
     payload = json.dumps({"model": settings.LLM_MODEL_NAME, "prompt": prompts, "stream": False}).encode("utf-8")
-=======
-def _query_ollama(prompt: str) -> str:
-    payload = json.dumps({"model": settings.LLM_MODEL_NAME, "prompt": prompt, "stream": False}).encode("utf-8")
->>>>>>> ecdecd5e
-    req = urllib.request.Request(
-        settings.OLLAMA_API_URL,
-        data=payload,
-        headers={"Content-Type": "application/json"},
-    )
-    with urllib.request.urlopen(req, timeout=60) as resp:
-        data = resp.read().decode("utf-8")
-<<<<<<< HEAD
-
-    try:
-        resp_json = json.loads(data)
-        if isinstance(resp_json, list):
-            return [r.get("response", "") if isinstance(r, dict) else str(r) for r in resp_json]
-        if isinstance(resp_json, dict) and "responses" in resp_json:
-            return [r.get("response", "") if isinstance(r, dict) else str(r) for r in resp_json["responses"]]
-        if isinstance(resp_json, dict) and "response" in resp_json:
-            return [resp_json.get("response", "")]
-    except Exception:
-        pass
-    return [data]
-=======
-    try:
-        resp_json = json.loads(data)
-        return resp_json.get("response", "")
-    except Exception:
-        return data
->>>>>>> ecdecd5e
-
-
 def llm_analyse(lines: List[str]) -> List[Optional[Dict[str, Any]]]:
     if not LLM_ENABLED:
         logger.warning("LLM 未啟用，跳過分析。")
@@ -151,7 +117,7 @@
         return results
 
     logger.info(f"準備呼叫 LLM 分析 {len(batch_prompts)} 筆日誌。")
-<<<<<<< HEAD
+
     total_in_tokens_batch = sum(len(p.split()) for p in batch_prompts)
     total_out_tokens_batch = 0
     try:
@@ -175,33 +141,6 @@
         CACHE.put(lines[original_idx], analysis_result)
         out_tok = len(response_text.split())
         total_out_tokens_batch += out_tok
-=======
-    total_in_tokens_batch = 0
-    total_out_tokens_batch = 0
-    for i, prompt in enumerate(batch_prompts):
-        try:
-            response_text = _query_ollama(prompt)
-            analysis_result = json.loads(response_text)
-            original_idx = original_indices_to_query[i]
-            results[original_idx] = analysis_result
-            CACHE.put(lines[original_idx], analysis_result)
-            in_tok = len(prompt.split())
-            out_tok = len(response_text.split())
-            total_in_tokens_batch += in_tok
-            total_out_tokens_batch += out_tok
-        except Exception as e:
-            logger.error(f"LLM 回應處理失敗: {e}")
-            original_idx = original_indices_to_query[i]
-            error_analysis = {
-                "is_attack": True,
-                "attack_type": "LLM Error",
-                "reason": str(e),
-                "severity": "Medium",
-            }
-            results[original_idx] = error_analysis
-            CACHE.put(lines[original_idx], error_analysis)
->>>>>>> ecdecd5e
-
     COST_TRACKER.add_usage(total_in_tokens_batch, total_out_tokens_batch)
     logger.info(
         f"LLM 呼叫完成。Input tokens (approx): {total_in_tokens_batch}, Output tokens (approx): {total_out_tokens_batch}"
